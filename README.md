--- conflicted
+++ resolved
@@ -8,191 +8,23 @@
 
 ## Introduction
 
-<<<<<<< HEAD
-```julia
-using DistributedArrays
-```
-
-Distributed Arrays
-------------------
-
-Large computations are often organized around large arrays of data. In
-these cases, a particularly natural way to obtain parallelism is to
-distribute arrays among several processes. This combines the memory
-resources of multiple machines, allowing use of arrays too large to fit
-on one machine. Each process operates on the part of the array it
-owns, providing a ready answer to the question of how a program should
-be divided among machines.
-
-Julia distributed arrays are implemented by the `DArray` type. A
-`DArray` has an element type and dimensions just like an `Array`.
-A `DArray` can also use arbitrary array-like types to represent the local
-chunks that store actual data. The data in a `DArray` is distributed by
-dividing the index space into some number of blocks in each dimension.
-
-Common kinds of arrays can be constructed with functions beginning with
-`d`:
-
-```julia
-dzeros(100,100,10)
-dones(100,100,10)
-drand(100,100,10)
-drandn(100,100,10)
-dfill(x,100,100,10)
-```
-
-In the last case, each element will be initialized to the specified
-value `x`. These functions automatically pick a distribution for you.
-For more control, you can specify which processes to use, and how the
-data should be distributed:
-
-```julia
-dzeros((100,100), workers()[1:4], [1,4])
-```
-
-The second argument specifies that the array should be created on the first
-four workers. When dividing data among a large number of processes,
-one often sees diminishing returns in performance. Placing `DArray`\ s
-on a subset of processes allows multiple `DArray` computations to
-happen at once, with a higher ratio of work to communication on each
-process.
-
-The third argument specifies a distribution; the nth element of
-this array specifies how many pieces dimension n should be divided into.
-In this example the first dimension will not be divided, and the second
-dimension will be divided into 4 pieces. Therefore each local chunk will be
-of size `(100,25)`. Note that the product of the distribution array must
-equal the number of processes.
-
-* `distribute(a::Array)` converts a local array to a distributed array.
-
-* `localpart(d::DArray)` obtains the locally-stored portion
-of a  `DArray`.
-
-* Localparts can be retrived and set via the indexing syntax too.
-Indexing via symbols is used for this, specifically symbols `:L`,`:LP`,`:l`,`:lp` which
-are all equivalent. For example, `d[:L]` returns the localpart of `d`
-while `d[:L]=v` sets `v` as the localpart of `d`.
-
-* `localindices(a::DArray)` gives a tuple of the index ranges owned by the
-local process.
-
-* `convert(Array, a::DArray)` brings all the data to the local process.
-
-Indexing a `DArray` (square brackets) with ranges of indices always
-creates a `SubArray`, not copying any data.
-
-
-Constructing Distributed Arrays
--------------------------------
-
-The primitive `DArray` constructor has the following somewhat elaborate signature:
-
-```julia
-DArray(init, dims[, procs, dist])
-```
-=======
 `DistributedArrays.jl` uses the stdlib [`Distributed`][distributed-docs] to implement a *Global Array* interface.
 A `DArray` is distributed accross a set of worker, but the entire array can be transparently 
 accessed from all workers.
->>>>>>> 4689b5fc
 
 ## Installation
 
 The package can be installed with the Julia package manager.
 From the Julia REPL, type `]` to enter the Pkg REPL mode and run:
 
-<<<<<<< HEAD
-As an example, here is how to turn the local array constructor `fill`
-into a distributed array constructor:
-
-```julia
-dfill(v, args...) = DArray(I->fill(v, map(length,I)), args...)
-```
-
-In this case the `init` function only needs to call `fill` with the
-dimensions of the local piece it is creating.
-
-`DArray`s can also be constructed from multidimensional `Array` comprehensions with
-the `@DArray` macro syntax.  This syntax is just sugar for the primitive `DArray` constructor:
-
-```julia
-julia> [i+j for i = 1:5, j = 1:5]
-5x5 Array{Int64,2}:
- 2  3  4  5   6
- 3  4  5  6   7
- 4  5  6  7   8
- 5  6  7  8   9
- 6  7  8  9  10
-
-julia> @DArray [i+j for i = 1:5, j = 1:5]
-5x5 DistributedArrays.DArray{Int64,2,Array{Int64,2}}:
- 2  3  4  5   6
- 3  4  5  6   7
- 4  5  6  7   8
- 5  6  7  8   9
- 6  7  8  9  10
-```
-
-Distributed Array Operations
-----------------------------
-
-At this time, distributed arrays do not have much functionality. Their
-major utility is allowing communication to be done via array indexing, which
-is convenient for many problems. As an example, consider implementing the
-"life" cellular automaton, where each cell in a grid is updated according
-to its neighboring cells. To compute a chunk of the result of one iteration,
-each process needs the immediate neighbor cells of its local chunk. The
-following code accomplishes this::
-
-```julia
-function life_step(d::DArray)
-    DArray(size(d),procs(d)) do I
-        top   = mod(first(I[1])-2,size(d,1))+1
-        bot   = mod( last(I[1])  ,size(d,1))+1
-        left  = mod(first(I[2])-2,size(d,2))+1
-        right = mod( last(I[2])  ,size(d,2))+1
-
-        old = Array{Bool}(undef, length(I[1])+2, length(I[2])+2)
-        old[1      , 1      ] = d[top , left]   # left side
-        old[2:end-1, 1      ] = d[I[1], left]
-        old[end    , 1      ] = d[bot , left]
-        old[1      , 2:end-1] = d[top , I[2]]
-        old[2:end-1, 2:end-1] = d[I[1], I[2]]   # middle
-        old[end    , 2:end-1] = d[bot , I[2]]
-        old[1      , end    ] = d[top , right]  # right side
-        old[2:end-1, end    ] = d[I[1], right]
-        old[end    , end    ] = d[bot , right]
-
-        life_rule(old)
-    end
-end
-=======
 ```
 pkg> add DistributedArrays
->>>>>>> 4689b5fc
 ```
 
 Or, equivalently, via the `Pkg` API:
 
 ```julia
-<<<<<<< HEAD
-function life_rule(old)
-    m, n = size(old)
-    new = similar(old, m-2, n-2)
-    for j = 2:n-1
-        for i = 2:m-1
-            nc = +(old[i-1,j-1], old[i-1,j], old[i-1,j+1],
-                   old[i  ,j-1],             old[i  ,j+1],
-                   old[i+1,j-1], old[i+1,j], old[i+1,j+1])
-            new[i-1,j-1] = (nc == 3 || nc == 2 && old[i,j])
-        end
-    end
-    new
-end
-=======
 julia> import Pkg; Pkg.add("DistributedArrays")
->>>>>>> 4689b5fc
 ```
 
 ## Documentation

--- conflicted
+++ resolved
@@ -36,10 +36,7 @@
     end
 end
 
-<<<<<<< HEAD
 include("aqua.jl")
-=======
 include("explicit_imports.jl")
->>>>>>> 9ce4ab44
 include("darray.jl")
 include("spmd.jl")

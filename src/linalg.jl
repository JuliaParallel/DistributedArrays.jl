--- conflicted
+++ resolved
@@ -44,18 +44,9 @@
     return reduce(+, results)
 end
 
-<<<<<<< HEAD
-function norm(x::DArray, p::Real = 2)
+function LinearAlgebra.norm(x::DArray, p::Real = 2)
     results = asyncmap(procs(x)) do pp
         remotecall_fetch(() -> norm(localpart(x), p), pp)
-=======
-function LinearAlgebra.norm(x::DArray, p::Real = 2)
-    results = []
-    @sync begin
-        for pp in procs(x)
-            @async push!(results, remotecall_fetch(() -> norm(localpart(x), p), pp))
-        end
->>>>>>> 1faf00f9
     end
     return norm(results, p)
 end

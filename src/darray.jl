"""
    DArray(init, dims, [procs, dist])

Construct a distributed array.

The parameter `init` is a function that accepts a tuple of index ranges.
This function should allocate a local chunk of the distributed array and initialize it for the specified indices.

`dims` is the overall size of the distributed array.

`procs` optionally specifies a vector of process IDs to use.
If unspecified, the array is distributed over all worker processes only. Typically, when running in distributed mode,
i.e., nprocs() > 1, this would mean that no chunk of the distributed array exists on the process hosting the
interactive julia prompt.

`dist` is an integer vector specifying how many chunks the distributed array should be divided into in each dimension.

For example, the `dfill` function that creates a distributed array and fills it with a value `v` is implemented as:

### Example
```jl
dfill(v, args...) = DArray(I->fill(v, map(length,I)), args...)
```
"""
mutable struct DArray{T,N,A} <: AbstractArray{T,N}
    id::Tuple{Int,Int}
    dims::NTuple{N,Int}
    pids::Array{Int,N}                          # pids[i]==p ⇒ processor p has piece i
    indices::Array{NTuple{N,UnitRange{Int}},N}  # indices held by piece i
    cuts::Vector{Vector{Int}}                   # cuts[d][i] = first index of chunk i in dimension d
    localpart::Union{A,Nothing}

    function DArray{T,N,A}(id::Tuple{Int,Int}, dims::NTuple{N,Int}, pids, indices, cuts, lp) where {T,N,A}
        # check invariants
        if dims != map(last, last(indices))
            throw(ArgumentError("dimension of DArray (dim) and indices do not match"))
        end

        d = d_from_weakref_or_d(id)
        if d === nothing
            d = new(id, dims, pids, indices, cuts, lp)
        end

        if first(id) == myid()
            push!(REFS, id)
            REGISTRY[id] = WeakRef(d)
            finalizer(d) do d
                @async close_by_id(d.id, d.pids)
            end
        end
        d
    end

    DArray{T,N,A}() where {T,N,A} = new()
end

unpack_weakref(x) = x
unpack_weakref(x::WeakRef) = x.value
d_from_weakref_or_d(id::Tuple{Int,Int}) = unpack_weakref(get(REGISTRY, id, nothing))

Base.eltype(::Type{DArray{T}}) where {T} = T
empty_localpart(T,N,A) = A(Array{T}(undef, ntuple(zero, N)))

const SubDArray{T,N,D<:DArray} = SubArray{T,N,D}
const SubOrDArray{T,N} = Union{DArray{T,N}, SubDArray{T,N}}

localtype(::Type{DArray{T,N,S}}) where {T,N,S} = S
localtype(::Type{SubDArray{T,N,D}}) where {T,N,D} = localtype(D)
localtype(A::SubOrDArray) = localtype(typeof(A))
localtype(A::AbstractArray) = typeof(A)

Base.hash(d::DArray, h::UInt) = Base.hash(d.id, h)

## core constructors ##

function DArray(id::Tuple{Int,Int}, init::I, dims, pids, idxs, cuts) where {I}
    localtypes = Vector{DataType}(undef,length(pids))
    if init isa Function
        asyncmap!(localtypes, pids) do pid
            return remotecall_fetch(construct_localparts, pid, init, id, dims, pids, idxs, cuts)
        end
    else
        asyncmap!(localtypes, pids, init) do pid, pid_init
            # constructing from an array of remote refs.
            return remotecall_fetch(construct_localparts, pid, pid_init, id, dims, pids, idxs, cuts)
        end
    end

    if !allequal(localtypes)
        @sync for p in pids
            @async remotecall_wait(release_localpart, p, id)
        end
        throw(ErrorException(lazy"Constructed localparts have different `eltype`: $(localtypes)"))
    end
    A = first(localtypes)

    if myid() in pids
        return unpack_weakref(REGISTRY[id])
    else
        T = eltype(A)
        N = length(dims)
        return DArray{T,N,A}(id, dims, pids, idxs, cuts, empty_localpart(T,N,A))
    end
end

function construct_localparts(init, id, dims, pids, idxs, cuts; T=nothing, A=nothing)
    localpart = isa(init, Function) ? init(idxs[localpartindex(pids)]) : fetch(init)
    if A == nothing
        A = typeof(localpart)
    end
    if T == nothing
        T = eltype(A)
    end
    N = length(dims)
    d = DArray{T,N,A}(id, dims, pids, idxs, cuts, localpart)
    REGISTRY[id] = d
    A
end

function ddata(;T::Type=Any, init::Function=I->nothing, pids=workers(), data::Vector=[])
    pids=sort(vec(pids))
    id = next_did()
    npids = length(pids)
    ldata = length(data)
    idxs, cuts = chunk_idxs([npids], [npids])

    if ldata > 0
        @assert rem(ldata,npids) == 0
        if ldata == npids
            T = eltype(data)
            s = DestinationSerializer(pididx->data[pididx], pids)
            init = I->localpart(s)
        else
            # call the standard distribute function
            return distribute(data)
        end
    end

    @sync for p in pids
        @async remotecall_wait(construct_localparts, p, init, id, (npids,), pids, idxs, cuts; T=T, A=T)
    end

    if myid() in pids
        return unpack_weakref(REGISTRY[id])
    else
        return DArray{T,1,T}(id, (npids,), pids, idxs, cuts, nothing)
    end
end

function gather(d::DArray{T,1,T}) where T
    pids = procs(d)
    a = Vector{T}(undef, length(pids))
    asyncmap!(a, pids) do p
        remotecall_fetch(localpart, p, d)
    end
    a
end

function DArray(init, dims, procs, dist)
    np = prod(dist)
    procs = reshape(procs[1:np], ntuple(i->dist[i], length(dist)))
    idxs, cuts = chunk_idxs([dims...], dist)
    id = next_did()

    return DArray(id, init, dims, procs, idxs, cuts)
end

function DArray(init, dims, procs)
    if isempty(procs)
        throw(ArgumentError("no processors given"))
    end
    return DArray(init, dims, procs, defaultdist(dims, procs))
end
DArray(init, dims) = DArray(init, dims, workers()[1:min(nworkers(), maximum(dims))])

# Create a DArray from a collection of references
# The refs must have the same layout as the parts distributed.
# i.e.
#    size(refs) must specify the distribution of dimensions across processors
#    prod(size(refs)) must equal number of parts
# FIXME : Empty parts are currently not supported.
function DArray(refs)
    dimdist = size(refs)
    id = next_did()

    nsizes = Array{Tuple}(undef, dimdist)
    asyncmap!(nsizes, refs) do r
        remotecall_fetch(sz_localpart_ref, r.where, r, id)
    end

    nindices = Array{NTuple{length(dimdist),UnitRange{Int}}}(undef, dimdist...)

    for i in 1:length(nindices)
        subidx = CartesianIndices(dimdist)[i]
        nindices[i] = ntuple(length(subidx)) do x
            idx_in_dim = subidx[x]
            startidx = 1
            for j in 1:(idx_in_dim-1)
                prevsubidx = ntuple(y -> y == x ? j : subidx[y], length(subidx))
                prevsize = nsizes[prevsubidx...]
                startidx += prevsize[x]
            end
            startidx:startidx+(nsizes[i][x])-1
        end
    end

    lastidxs = hcat([Int[last(idx_in_d)+1 for idx_in_d in idx] for idx in nindices]...)
    ncuts = Array{Int,1}[pushfirst!(sort(unique(lastidxs[x,:])), 1) for x in 1:length(dimdist)]
    ndims = tuple([sort(unique(lastidxs[x,:]))[end]-1 for x in 1:length(dimdist)]...)

    DArray(id, refs, ndims, map(r -> r.where, refs), nindices, ncuts)
end

macro DArray(ex0::Expr)
    if ex0.head !== :comprehension
        throw(ArgumentError("invalid @DArray syntax"))
    end
    ex = ex0.args[1]
    if ex.head !== :generator
        throw(ArgumentError("invalid @DArray syntax"))
    end
    ex.args[1] = esc(ex.args[1])
    ndim = length(ex.args) - 1
    ranges = map(r->esc(r.args[2]), ex.args[2:end])
    for d = 1:ndim
        var = ex.args[d+1].args[1]
        ex.args[d+1] = :( $(esc(var)) = ($(ranges[d]))[I[$d]] )
    end
    return :( DArray((I::Tuple{Vararg{UnitRange{Int}}})->($ex0),
                tuple($(map(r->:(length($r)), ranges)...))) )
end

# new DArray similar to an existing one
DArray(init, d::DArray) = DArray(next_did(), init, size(d), procs(d), d.indices, d.cuts)

sz_localpart_ref(ref, id) = size(fetch(ref))

Base.similar(d::DArray, T::Type, dims::Dims) = DArray(I->Array{T}(undef, map(length,I)), dims, procs(d))
Base.similar(d::DArray, T::Type) = similar(d, T, size(d))
Base.similar(d::DArray{T}, dims::Dims) where {T} = similar(d, T, dims)
Base.similar(d::DArray{T}) where {T} = similar(d, T, size(d))

Base.size(d::DArray) = d.dims

chunktype(d::DArray{T,N,A}) where {T,N,A} = A

## chunk index utilities ##

# decide how to divide each dimension
# returns size of chunks array
function defaultdist(dims, pids)
    dims = [dims...]
    chunks = ones(Int, length(dims))
    np = length(pids)
    f = sort!(collect(keys(factor(np))), rev=true)
    k = 1
    while np > 1
        # repeatedly allocate largest factor to largest dim
        if np % f[k] != 0
            k += 1
            if k > length(f)
                break
            end
        end
        fac = f[k]
        (d, dno) = findmax(dims)
        # resolve ties to highest dim
        dno = findlast(isequal(d), dims)
        if dims[dno] >= fac
            dims[dno] = div(dims[dno], fac)
            chunks[dno] *= fac
        end
        np = div(np, fac)
    end
    return chunks
end

# get array of start indices for dividing sz into nc chunks
function defaultdist(sz::Int, nc::Int)
    if sz >= nc
        chunk_size = div(sz,nc)
        remainder = rem(sz,nc)
        grid = zeros(Int64, nc+1)
        for i = 1:(nc+1)
            grid[i] += (i-1)*chunk_size + 1
            if i<= remainder
                grid[i] += i-1
            else
                grid[i] += remainder
            end
        end
        return grid
    else
        return [[1:(sz+1);]; zeros(Int, nc-sz)]
    end
end

# compute indices array for dividing dims into chunks
function chunk_idxs(dims, chunks)
    cuts = map(defaultdist, dims, chunks)
    n = length(dims)
    idxs = Array{NTuple{n,UnitRange{Int}}}(undef, chunks...)
    for cidx in CartesianIndices(tuple(chunks...))
        idxs[cidx.I...] = ntuple(i -> (cuts[i][cidx[i]]:cuts[i][cidx[i] + 1] - 1), n)
    end
    return (idxs, cuts)
end

function localpartindex(pids::Array{Int})
    mi = myid()
    for i = 1:length(pids)
        if pids[i] == mi
            return i
        end
    end
    return 0
end
localpartindex(d::DArray) = localpartindex(procs(d))

"""
    localpart(d::DArray)

Get the local piece of a distributed array.
Returns an empty array if no local part exists on the calling process.

d[:L], d[:l], d[:LP], d[:lp] are an alternative means to get localparts.
This syntaxt can also be used for assignment. For example,
`d[:L]=v` will assign `v` to the localpart of `d`.
"""
function localpart(d::DArray{T,N,A}) where {T,N,A}
    lpidx = localpartindex(d)
    if lpidx == 0
        return empty_localpart(T,N,A)::A
    end

    return d.localpart::A
end

localpart(d::DArray, localidx...) = localpart(d)[localidx...]

_localindex(i::Integer, offset) = i - offset
_localindex(i::AbstractRange, offset) = (first(i)-offset):step(i):(last(i)-offset)
_localindex(i::AbstractUnitRange, offset) = (first(i)-offset):(last(i)-offset)

"""
    makelocal(A::DArray, I...)

Equivalent to `Array(view(A, I...))` but optimised for the case that the data is local.
Can return a view into `localpart(A)`
"""
@inline function makelocal(A::DArray{<:Any, <:Any, AT}, I::Vararg{Any, N}) where {N, AT}
    J = map(i->Base.unalias(A, i), to_indices(A, I))
    J = map(j-> isa(j, Base.Slice) ? j.indices : j, J)
    @boundscheck checkbounds(A, J...)

    lidcs = localindices(A)
    if Base.checkbounds_indices(Bool, lidcs, J)
        # data we want is local
        viewidcs = ntuple(i -> _localindex(J[i], first(lidcs[i]) - 1), ndims(A))
        view(localpart(A), viewidcs...)
    else
        # Make more efficient (?maybe) by allocating new memory
        # only for the remote part
        viewidcs = ntuple(i -> _localindex(J[i], 0), ndims(A))
        arr = similar(AT, map(length, viewidcs)...)
        copyto!(arr, view(A, viewidcs...))
    end
end

# shortcut to set/get localparts of a distributed object
Base.getindex(d::DArray, s::Symbol) = _getindex(d, s)
Base.getindex(d::DistributedArrays.DArray{<:Any, 1}, s::Symbol) = _getindex(d, s)
function _getindex(d::DArray, s::Symbol)
    @assert s in [:L, :l, :LP, :lp]
    return localpart(d)
end

function Base.setindex!(d::DArray{T,N,A}, new_lp::A, s::Symbol) where {T,N,A}
    @assert s in [:L, :l, :LP, :lp]
    d.localpart = new_lp
    new_lp
end


# fetch localpart of d at pids[i]
Base.fetch(d::DArray{T,N,A}, i) where {T,N,A} = remotecall_fetch(localpart, d.pids[i], d)

"""
    localindices(d)

A tuple describing the indices owned by the local process.
Returns a tuple with empty ranges if no local part exists on the calling process.
"""
function localindices(d::DArray)
    lpidx = localpartindex(d)
    if lpidx == 0
        return ntuple(i -> 1:0, ndims(d))
    end
    return d.indices[lpidx]
end

# Equality
function Base.:(==)(d::DArray{<:Any,<:Any,A}, a::AbstractArray) where A
    if size(d) != size(a)
        return false
    else
        b = asyncmap(procs(d)) do p
            remotecall_fetch(p) do
                localpart(d) == A(a[localindices(d)...])
            end
        end
        return all(b)
    end
end
function Base.:(==)(d::SubDArray, a::AbstractArray)
    cd = copy(d)
    t = cd == a
    finalize(cd)
    return t
end
Base.:(==)(a::AbstractArray, d::DArray) = d == a
Base.:(==)(a::AbstractArray, d::SubDArray) = d == a
Base.:(==)(d1::DArray, d2::DArray) = invoke(==, Tuple{DArray, AbstractArray}, d1, d2)
function Base.:(==)(d1::SubDArray, d2::DArray)
    cd1 = copy(d1)
    t = cd1 == d2
    finalize(cd1)
    return t
end
function Base.:(==)(d1::DArray, d2::SubDArray)
    cd2 = copy(d2)
    t = d1 == cd2
    finalize(cd2)
    return t
end
function Base.:(==)(d1::SubDArray, d2::SubDArray)
    cd1 = copy(d1)
    t = cd1 == d2
    finalize(cd1)
    return t
end

# Fix method ambiguities
for T in (:DArray, :SubDArray)
    @eval begin
        Base.:(==)(d1::$T{<:Any,1}, d2::SparseArrays.ReadOnly) = d1 == parent(d2)
        Base.:(==)(d1::SparseArrays.ReadOnly, d2::$T{<:Any,1}) = parent(d1) == d2
    end
end

"""
    locate(d::DArray, I::Int...)

Determine the index of `procs(d)` that hold element `I`.
"""
function locate(d::DArray, I::Int...)
    ntuple(ndims(d)) do i
        fi = searchsortedlast(d.cuts[i], I[i])
        if fi >= length(d.cuts[i])
            throw(ArgumentError("element not contained in array"))
        end
        return fi
    end
end

chunk(d::DArray{T,N,A}, i...) where {T,N,A} = remotecall_fetch(localpart, d.pids[i...], d)::A

## convenience constructors ##

"""
     dzeros(dims, ...)

Construct a distributed array of zeros.
Trailing arguments are the same as those accepted by `DArray`.
"""
dzeros(dims::Dims, args...) = DArray(I->zeros(map(length,I)), dims, args...)
dzeros(::Type{T}, dims::Dims, args...) where {T} = DArray(I->zeros(T,map(length,I)), dims, args...)
dzeros(::Type{T}, d1::Integer, drest::Integer...) where {T} = dzeros(T, convert(Dims, tuple(d1, drest...)))
dzeros(d1::Integer, drest::Integer...) = dzeros(Float64, convert(Dims, tuple(d1, drest...)))
dzeros(d::Dims) = dzeros(Float64, d)


"""
    dones(dims, ...)

Construct a distributed array of ones.
Trailing arguments are the same as those accepted by `DArray`.
"""
dones(dims::Dims, args...) = DArray(I->ones(map(length,I)), dims, args...)
dones(::Type{T}, dims::Dims, args...) where {T} = DArray(I->ones(T,map(length,I)), dims, args...)
dones(::Type{T}, d1::Integer, drest::Integer...) where {T} = dones(T, convert(Dims, tuple(d1, drest...)))
dones(d1::Integer, drest::Integer...) = dones(Float64, convert(Dims, tuple(d1, drest...)))
dones(d::Dims) = dones(Float64, d)

"""
     dfill(x, dims, ...)

Construct a distributed array filled with value `x`.
Trailing arguments are the same as those accepted by `DArray`.
"""
dfill(v, dims::Dims, args...) = DArray(I->fill(v, map(length,I)), dims, args...)
dfill(v, d1::Integer, drest::Integer...) = dfill(v, convert(Dims, tuple(d1, drest...)))

"""
     drand(dims, ...)

Construct a distributed uniform random array.
Trailing arguments are the same as those accepted by `DArray`.
"""
drand(::Type{T}, dims::Dims) where {T} = DArray(I -> rand(T, map(length, I)), dims)
drand(X, dims::Dims) = DArray(I -> rand(X, map(length, I)), dims)
drand(dims::Dims) = drand(Float64, dims)

drand(::Type{T}, d1::Integer, drest::Integer...) where {T} = drand(T, Dims((d1, drest...)))
drand(X, d1::Integer, drest::Integer...) = drand(X, Dims((d1, drest...)))
drand(d1::Integer, drest::Integer...) = drand(Float64, Dims((d1, drest...)))

# With optional process IDs and number of chunks
for N in (1, 2)
    @eval begin
        drand(::Type{T}, dims::Dims, args::Vararg{Any,$N}) where {T} = DArray(I -> rand(T, map(length, I)), dims, args...)
        drand(X, dims::Dims, args::Vararg{Any,$N}) = DArray(I -> rand(X, map(length, I)), dims, args...)
        drand(dims::Dims, args::Vararg{Any,$N}) = drand(Float64, dims, args...)
    end
end

# Fix method ambiguities
drand(dims::Dims, procs::Tuple{Vararg{Int}}) = drand(Float64, dims, procs)
drand(dims::Dims, procs::Tuple{Vararg{Int}}, dist) = drand(Float64, dims, procs, dist)
drand(X::Tuple{Vararg{Int}}, dim::Integer) = drand(X, Dims((dim,)))
drand(X::Tuple{Vararg{Int}}, d1::Integer, d2::Integer) = drand(X, Dims((d1, d2)))

"""
     drandn(dims, ...)

Construct a distributed normal random array.
Trailing arguments are the same as those accepted by `DArray`.
"""
drandn(dims::Dims, args...) = DArray(I->randn(map(length,I)), dims, args...)
drandn(d1::Integer, drest::Integer...) = drandn(convert(Dims, tuple(d1, drest...)))

## conversions ##

"""
     distribute(A[; procs, dist])

Convert a local array to distributed.

`procs` optionally specifies an array of process IDs to use. (defaults to all workers)
`dist` optionally specifies a vector or tuple of the number of partitions in each dimension
"""
function distribute(A::AbstractArray;
    procs = workers()[1:min(nworkers(), maximum(size(A)))],
    dist = defaultdist(size(A), procs))
    np = prod(dist)
    procs_used = procs[1:np]
    idxs, _ = chunk_idxs([size(A)...], dist)

    s = verified_destination_serializer(reshape(procs_used, size(idxs)), size(idxs)) do pididx
        A[idxs[pididx]...]
    end
    return DArray(I->localpart(s), size(A), procs_used, dist)
end

"""
    distribute(A, DA)

Distribute a local array `A` like the distributed array `DA`.

"""
function distribute(A::AbstractArray, DA::DArray)
    size(DA) == size(A) || throw(DimensionMismatch("Distributed array has size $(size(DA)) but array has $(size(A))"))

    s = verified_destination_serializer(procs(DA), size(DA.indices)) do pididx
        A[DA.indices[pididx]...]
    end
    return DArray(I->localpart(s), DA)
end

DArray{T,N,S}(A::S) where {T,N,S<:AbstractArray} = distribute(convert(AbstractArray{T,N}, A))

function Array{S,N}(d::DArray{T,N}) where {S,T,N}
    a = Array{S}(undef, size(d))
    @sync begin
        for i = 1:length(d.pids)
            @async a[d.indices[i]...] = chunk(d, i)
        end
    end
    return a
end

function Array{S,N}(s::SubDArray{T,N}) where {S,T,N}
    I = s.indices
    d = s.parent
    if isa(I,Tuple{Vararg{UnitRange{Int}}}) && S<:T && T<:S && !isempty(s)
        l = locate(d, map(first, I)...)
        if isequal(d.indices[l...], I)
            # SubDArray corresponds to a chunk
            return chunk(d, l...)
        end
    end
    a = Array{S}(undef, size(s))
    copyto!(a, s)
end

function Base.copyto!(a::Array, s::SubDArray)
    N = ndims(a)
    a[[1:size(a,i) for i=1:N]...] = s
    return a
end

function DArray(SD::SubArray{T,N}) where {T,N}
    D = SD.parent
    DArray(size(SD), procs(D)) do I
        lindices = Base.reindex(SD.indices, I)
        convert(Array, D[lindices...])
    end
end

function Base.reshape(A::DArray{T,1,S}, d::Dims) where {T,S<:Array}
    if prod(d) != length(A)
        throw(DimensionMismatch("dimensions must be consistent with array size"))
    end
    return DArray(d) do I
        sz = map(length,I)
        d1offs = first(I[1])
        nd = length(I)

        B = Array{T}(undef, sz)
        nr = size(B,1)
        sztail = size(B)[2:end]

        for i=1:div(length(B),nr)
            i2 = CartesianIndices(sztail)[i]
            globalidx = [ I[j][i2[j-1]] for j=2:nd ]

            a = LinearIndices(d)[d1offs, globalidx...]

            B[:,i] = Array(A[a:(a+nr-1)])
        end
        B
    end
end

## indexing ##
const _allowscalar = Ref(true)
allowscalar(flag = true) = (_allowscalar[] = flag)
_scalarindexingallowed() = _allowscalar[] || throw(ErrorException("scalar indexing disabled"))

getlocalindex(d::DArray, idx...) = localpart(d)[idx...]
function getindex_tuple(d::DArray{T,N}, I::NTuple{N,Int}) where {T,N}
    chidx = locate(d, I...)
    idxs = d.indices[chidx...]
    localidx = ntuple(i -> (I[i] - first(idxs[i]) + 1), ndims(d))
    pid = d.pids[chidx...]
    return remotecall_fetch(getlocalindex, pid, d, localidx...)::T
end

function Base.getindex(d::DArray, i::Int)
    _scalarindexingallowed()
    return getindex_tuple(d, Tuple(CartesianIndices(d)[i]))
end
function Base.getindex(d::DArray{<:Any,N}, i::Vararg{Int,N}) where {N}
    _scalarindexingallowed()
    return getindex_tuple(d, i)
end

<<<<<<< HEAD
function Base.getindex(d::DArray{<:Any,N}, I::Vararg{Any,N}) where {N}
    return view(d, I...)
end

Base.getindex(d::DArray) = d[1]
=======
Base.getindex(d::DArray) = d[1]
Base.getindex(d::SubDArray, I::Int...) = invoke(getindex, Tuple{SubArray{<:Any,N},Vararg{Int,N}} where N, d, I...)
Base.getindex(d::SubOrDArray, I::Union{Int,UnitRange{Int},Colon,Vector{Int},StepRange{Int,Int}}...) = view(d, I...)
>>>>>>> 9ce4ab44

function Base.isassigned(D::DArray, i::Integer...)
    try
        getindex_tuple(D, i)
        true
    catch e
        if isa(e, BoundsError) || isa(e, UndefRefError)
            return false
        else
            rethrow(e)
        end
    end
end

Base.copy(d::SubDArray) = copyto!(similar(d), d)
Base.copy(d::SubDArray{<:Any,2}) = copyto!(similar(d), d)

function Base.copyto!(dest::SubOrDArray, src::AbstractArray)
    @sync for p in procs(dest)
        @async remotecall_wait(p) do
            ldest = localpart(dest)
            copyto!(ldest, view(src, localindices(dest)...))
        end
    end
    return dest
end

# Fix method ambiguities
# TODO: Improve efficiency?
Base.copyto!(dest::SubOrDArray{<:Any,2}, src::SparseArrays.AbstractSparseMatrixCSC) = copyto!(dest, Matrix(src))
@static if isdefined(SparseArrays, :CHOLMOD)
    Base.copyto!(dest::SubOrDArray, src::SparseArrays.CHOLMOD.Dense) = copyto!(dest, Array(src))
    Base.copyto!(dest::SubOrDArray{T}, src::SparseArrays.CHOLMOD.Dense{T}) where {T<:Union{Float32,Float64,ComplexF32,ComplexF64}} = copyto!(dest, Array(src))
    Base.copyto!(dest::SubOrDArray{T,2}, src::SparseArrays.CHOLMOD.Dense{T}) where {T<:Union{Float32,Float64,ComplexF32,ComplexF64}} = copyto!(dest, Array(src))
end

function Base.deepcopy(src::DArray)
    dest = similar(src)
    @sync for p in procs(src)
        @async remotecall_wait(p) do
            dest[:L] = deepcopy(src[:L])
        end
    end
    return dest
end

# local copies are obtained by convert(Array, ) or assigning from
# a SubDArray to a local Array.

function Base.setindex!(a::Array, d::DArray,
        I::Union{UnitRange{Int},Colon,Vector{Int},StepRange{Int,Int}}...)
    n = length(I)
    @sync for i = 1:length(d.pids)
        K = d.indices[i]
        @async a[[I[j][K[j]] for j=1:n]...] = chunk(d, i)
    end
    return a
end

# We also want to optimize setindex! with a SubDArray source, but this is hard
# and only works on 0.5.

# Similar to Base.indexin, but just create a logical mask. Note that this
# must return a logical mask in order to support merging multiple masks
# together into one linear index since we need to know how many elements to
# skip at the end. In many cases range intersection would be much faster
# than generating a logical mask, but that loses the endpoint information.
indexin_mask(a, b::Number) = a .== b
indexin_mask(a, r::AbstractRange{Int}) = [i in r for i in a]
indexin_mask(a, b::AbstractArray{Int}) = indexin_mask(a, IntSet(b))
indexin_mask(a, b::AbstractArray) = indexin_mask(a, Set(b))
indexin_mask(a, b) = [i in b for i in a]

import Base: tail
# Given a tuple of indices and a tuple of masks, restrict the indices to the
# valid regions. This is, effectively, reversing Base.setindex_shape_check.
# We can't just use indexing into MergedIndices here because getindex is much
# pickier about singleton dimensions than setindex! is.
restrict_indices(::Tuple{}, ::Tuple{}) = ()
function restrict_indices(a::Tuple{Any, Vararg{Any}}, b::Tuple{Any, Vararg{Any}})
    if (length(a[1]) == length(b[1]) == 1) || (length(a[1]) > 1 && length(b[1]) > 1)
        (vec(a[1])[vec(b[1])], restrict_indices(tail(a), tail(b))...)
    elseif length(a[1]) == 1
        (a[1], restrict_indices(tail(a), b))
    elseif length(b[1]) == 1 && b[1][1]
        restrict_indices(a, tail(b))
    else
        throw(DimensionMismatch("this should be caught by setindex_shape_check; please submit an issue"))
    end
end
# The final indices are funky - they're allowed to accumulate together.
# An easy (albeit very inefficient) fix for too many masks is to use the
# outer product to merge them. But we can do that lazily with a custom type:
function restrict_indices(a::Tuple{Any}, b::Tuple{Any, Any, Vararg{Any}})
    (vec(a[1])[vec(ProductIndices(b, map(length, b)))],)
end
# But too many indices is much harder; this requires merging the indices
# in `a` before applying the final mask in `b`.
function restrict_indices(a::Tuple{Any, Any, Vararg{Any}}, b::Tuple{Any})
    if length(a[1]) == 1
        (a[1], restrict_indices(tail(a), b))
    else
        # When one mask spans multiple indices, we need to merge the indices
        # together. At this point, we can just use indexing to merge them since
        # there's no longer special handling of singleton dimensions
        (view(MergedIndices(a, map(length, a)), b[1]),)
    end
end

struct ProductIndices{I,N} <: AbstractArray{Bool, N}
    indices::I
    sz::NTuple{N,Int}
end
Base.size(P::ProductIndices) = P.sz
# This gets passed to map to avoid breaking propagation of inbounds
Base.@propagate_inbounds propagate_getindex(A, I...) = A[I...]
Base.@propagate_inbounds Base.getindex(P::ProductIndices{J,N}, I::Vararg{Int, N}) where {J,N} =
    Bool((&)(map(propagate_getindex, P.indices, I)...))

struct MergedIndices{I,N} <: AbstractArray{CartesianIndex{N}, N}
    indices::I
    sz::NTuple{N,Int}
end
Base.size(M::MergedIndices) = M.sz
Base.@propagate_inbounds Base.getindex(M::MergedIndices{J,N}, I::Vararg{Int, N}) where {J,N} =
    CartesianIndex(map(propagate_getindex, M.indices, I))
# Additionally, we optimize bounds checking when using MergedIndices as an
# array index since checking, e.g., A[1:500, 1:500] is *way* faster than
# checking an array of 500^2 elements of CartesianIndex{2}. This optimization
# also applies to reshapes of MergedIndices since the outer shape of the
# container doesn't affect the index elements themselves. We can go even
# farther and say that even restricted views of MergedIndices must be valid
# over the entire array. This is overly strict in general, but in this
# use-case all the merged indices must be valid at some point, so it's ok.
const ReshapedMergedIndices{T,N,M<:MergedIndices} = Base.ReshapedArray{T,N,M}
const SubMergedIndices{T,N,M<:Union{MergedIndices, ReshapedMergedIndices}} = SubArray{T,N,M}
const MergedIndicesOrSub = Union{MergedIndices, ReshapedMergedIndices, SubMergedIndices}
@inline Base.checkbounds_indices(::Type{Bool}, inds::Tuple{}, I::Tuple{MergedIndicesOrSub,Vararg{Any}}) =
    Base.checkbounds_indices(Bool, inds, (parent(parent(I[1])).indices..., tail(I)...))
@inline Base.checkbounds_indices(::Type{Bool}, inds::Tuple{Any}, I::Tuple{MergedIndicesOrSub,Vararg{Any}}) =
    Base.checkbounds_indices(Bool, inds, (parent(parent(I[1])).indices..., tail(I)...))
@inline Base.checkbounds_indices(::Type{Bool}, inds::Tuple, I::Tuple{MergedIndicesOrSub,Vararg{Any}}) =
    Base.checkbounds_indices(Bool, inds, (parent(parent(I[1])).indices..., tail(I)...))

# The tricky thing here is that we want to optimize the accesses into the
# distributed array, but in doing so, we lose track of which indices in I we
# should be using.
#
# I’ve come to the conclusion that the function is utterly insane.
# There are *6* flavors of indices with four different reference points:
# 1. Find the indices of each portion of the DArray.
# 2. Find the valid subset of indices for the SubArray into that portion.
# 3. Find the portion of the `I` indices that should be used when you access the
#    `K` indices in the subarray.  This guy is nasty.  It’s totally backwards
#    from all other arrays, wherein we simply iterate over the source array’s
#    elements.  You need to *both* know which elements in `J` were skipped
#    (`indexin_mask`) and which dimensions should match up (`restrict_indices`)
# 4. If `K` doesn't correspond to an entire chunk, reinterpret `K` in terms of
#    the local portion of the source array
function Base.setindex!(a::Array, s::SubDArray,
        I::Union{UnitRange{Int},Colon,Vector{Int},StepRange{Int,Int}}...)
    Inew = Base.to_indices(a, I)
    Base.setindex_shape_check(s, Base.index_lengths(Inew...)...)
    n = length(Inew)
    d = s.parent
    J = Base.to_indices(d, s.indices)
    @sync for i = 1:length(d.pids)
        K_c = d.indices[i]
        K = map(intersect, J, K_c)
        if !any(isempty, K)
            K_mask = map(indexin_mask, J, K_c)
            idxs = restrict_indices(Inew, K_mask)
            if isequal(K, K_c)
                # whole chunk
                @async a[idxs...] = chunk(d, i)
            else
                # partial chunk
                @async a[idxs...] =
                    remotecall_fetch(d.pids[i]) do
                        view(localpart(d), [K[j].-first(K_c[j]).+1 for j=1:length(J)]...)
                    end
            end
        end
    end
    return a
end

function Base.fill!(A::DArray, x)
    @sync for p in procs(A)
        @async remotecall_wait((A,x)->fill!(localpart(A), x), p, A, x)
    end
    return A
end

function Random.rand!(A::DArray, ::Type{T}) where T
    @sync for p in procs(A)
        @async remotecall_wait((A, T)->rand!(localpart(A), T), p, A, T)
    end
    return A
end<|MERGE_RESOLUTION|>--- conflicted
+++ resolved
@@ -664,18 +664,12 @@
     _scalarindexingallowed()
     return getindex_tuple(d, i)
 end
-
-<<<<<<< HEAD
 function Base.getindex(d::DArray{<:Any,N}, I::Vararg{Any,N}) where {N}
     return view(d, I...)
-end
-
-Base.getindex(d::DArray) = d[1]
-=======
+end                                                
 Base.getindex(d::DArray) = d[1]
 Base.getindex(d::SubDArray, I::Int...) = invoke(getindex, Tuple{SubArray{<:Any,N},Vararg{Int,N}} where N, d, I...)
 Base.getindex(d::SubOrDArray, I::Union{Int,UnitRange{Int},Colon,Vector{Int},StepRange{Int,Int}}...) = view(d, I...)
->>>>>>> 9ce4ab44
 
 function Base.isassigned(D::DArray, i::Integer...)
     try

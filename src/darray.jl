--- conflicted
+++ resolved
@@ -829,9 +829,5 @@
     @sync for p in procs(A)
         @async remotecall_wait((A, T)->rand!(localpart(A), T), p, A, T)
     end
-<<<<<<< HEAD
-end
-=======
     return A
-end
->>>>>>> c1abf235
+end
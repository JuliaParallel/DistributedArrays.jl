###
# Distributed broadcast implementation
##

# We define a custom ArrayStyle here since we need to keep track of
# the fact that it is Distributed and what kind of underlying broadcast behaviour
# we will encounter.
struct DArrayStyle{Style <: BroadcastStyle} <: Broadcast.AbstractArrayStyle{Any} end
DArrayStyle(::S) where {S} = DArrayStyle{S}()
DArrayStyle(::S, ::Val{N}) where {S,N} = DArrayStyle(S(Val(N)))
DArrayStyle(::Val{N}) where N = DArrayStyle{Broadcast.DefaultArrayStyle{N}}()

Broadcast.BroadcastStyle(::Type{<:DArray{<:Any, N, A}}) where {N, A} = DArrayStyle(BroadcastStyle(A), Val(N))

# promotion rules
# TODO: test this
function Broadcast.BroadcastStyle(::DArrayStyle{AStyle}, ::DArrayStyle{BStyle}) where {AStyle, BStyle}
    DArrayStyle(BroadcastStyle(AStyle, BStyle))
end

function Broadcast.broadcasted(::DArrayStyle{Style}, f, args...) where Style
    inner = Broadcast.broadcasted(Style(), f, args...)
    if inner isa Broadcasted
        return Broadcasted{DArrayStyle{Style}}(inner.f, inner.args, inner.axes)
    else # eagerly evaluated
        return inner
    end
end

# # deal with one layer deep lazy arrays
# BroadcastStyle(::Type{<:LinearAlgebra.Transpose{<:Any,T}}) where T <: DArray = BroadcastStyle(T)
# BroadcastStyle(::Type{<:LinearAlgebra.Adjoint{<:Any,T}}) where T <: DArray = BroadcastStyle(T)
# BroadcastStyle(::Type{<:SubArray{<:Any,<:Any,<:T}}) where T <: DArray = BroadcastStyle(T)

# # This Union is a hack. Ideally Base would have a Transpose <: WrappedArray <: AbstractArray
# # and we could define our methods in terms of Union{DArray, WrappedArray{<:Any, <:DArray}}
# const DDestArray = Union{DArray,
#                          LinearAlgebra.Transpose{<:Any,<:DArray},
#                          LinearAlgebra.Adjoint{<:Any,<:DArray},
#                          SubArray{<:Any, <:Any, <:DArray}}
const DDestArray = DArray

# This method is responsible for selection the output type of broadcast
function Base.similar(bc::Broadcasted{<:DArrayStyle{Style}}, ::Type{ElType}) where {Style, ElType}
    DArray(map(length, axes(bc))) do I 
        # create fake Broadcasted for underlying ArrayStyle
        bc′ = Broadcasted{Style}(identity, (), map(length, I))
        similar(bc′, ElType)
    end
end

##
# We purposefully only specialise `copyto!`,
# Broadcast implementation that defers to the underlying BroadcastStyle. We can't 
# assume that `getindex` is fast, furthermore  we can't assume that the distribution of
# DArray across workers is equal or that the underlying array type is consistent.
#
# Implementation:
#   - first distribute all arguments
#     - Q: How do decide on the cuts
#   - then localise arguments on each node
##
@inline function Base.copyto!(dest::DDestArray, bc::Broadcasted)
    axes(dest) == axes(bc) || Broadcast.throwdm(axes(dest), axes(bc))

    # Distribute Broadcasted
    # This will turn local AbstractArrays into DArrays
    dbc = bcdistribute(bc)

    @sync for p in procs(dest)
        @async remotecall_wait(p) do
            # get the indices for the localpart
            lpidx = localpartindex(dest)
            @assert lpidx != 0
            # create a local version of the broadcast, by constructing views
            # Note: creates copies of the argument
            lbc = bclocal(dbc, dest.indices[lpidx])
<<<<<<< HEAD
            Base.copyto!(localpart(dest), lbc)
=======
            copyto!(localpart(dest), lbc)
            return nothing
>>>>>>> 1faf00f9
        end
    end

    return dest
end

# Test
# a = Array
# a .= DArray(x,y)

@inline function Base.copy(bc::Broadcasted{<:DArrayStyle})
    dbc = bcdistribute(bc)
    # TODO: teach DArray about axes since this is wrong for OffsetArrays
    DArray(map(length, axes(bc))) do I
        lbc = bclocal(dbc, I)
        copy(lbc)
    end
end

# _bcview creates takes the shapes of a view and the shape of a broadcasted argument,
# and produces the view over that argument that constitutes part of the broadcast
# it is in a sense the inverse of _bcs in Base.Broadcast
_bcview(::Tuple{}, ::Tuple{}) = ()
_bcview(::Tuple{}, view::Tuple) = ()
_bcview(shape::Tuple, ::Tuple{}) = (shape[1], _bcview(tail(shape), ())...)
function _bcview(shape::Tuple, view::Tuple)
    return (_bcview1(shape[1], view[1]), _bcview(tail(shape), tail(view))...)
end

# _bcview1 handles the logic for a single dimension
function _bcview1(a, b)
    if a == 1 || a == 1:1
        return 1:1
    elseif first(a) <= first(b) <= last(a) &&
           first(a) <= last(b)  <= last(b)
        return b
    else
        throw(DimensionMismatch("broadcast view could not be constructed"))
    end
end

# Distribute broadcast
# TODO: How to decide on cuts
@inline bcdistribute(bc::Broadcasted{Style}) where Style = Broadcasted{DArrayStyle{Style}}(bc.f, bcdistribute_args(bc.args), bc.axes)
@inline bcdistribute(bc::Broadcasted{Style}) where Style<:DArrayStyle = Broadcasted{Style}(bc.f, bcdistribute_args(bc.args), bc.axes)

# ask BroadcastStyle to decide if argument is in need of being distributed
bcdistribute(x::T) where T = _bcdistribute(BroadcastStyle(T), x)
_bcdistribute(::DArrayStyle, x) = x
# Don't bother distributing singletons
_bcdistribute(::Broadcast.AbstractArrayStyle{0}, x) = x
_bcdistribute(::Broadcast.AbstractArrayStyle, x) = distribute(x)
_bcdistribute(::Any, x) = x

@inline bcdistribute_args(args::Tuple) = (bcdistribute(args[1]), bcdistribute_args(tail(args))...)
bcdistribute_args(args::Tuple{Any}) = (bcdistribute(args[1]),)
bcdistribute_args(args::Tuple{}) = ()

# dropping axes here since recomputing is easier
@inline bclocal(bc::Broadcasted{DArrayStyle{Style}}, idxs) where Style = Broadcasted{Style}(bc.f, bclocal_args(_bcview(axes(bc), idxs), bc.args))

# bclocal will do a view of the data and the copy it over
# except when the data already is local
function bclocal(x::DArray{T, N, AT}, idxs) where {T, N, AT}
    bcidxs = _bcview(axes(x), idxs)
    makelocal(x, bcidxs...)
end
bclocal(x, idxs) = x

@inline bclocal_args(idxs, args::Tuple) = (bclocal(args[1], idxs), bclocal_args(idxs, tail(args))...)
bclocal_args(idxs, args::Tuple{Any}) = (bclocal(args[1], idxs),)
bclocal_args(idxs, args::Tuple{}) = ()<|MERGE_RESOLUTION|>--- conflicted
+++ resolved
@@ -75,12 +75,7 @@
             # create a local version of the broadcast, by constructing views
             # Note: creates copies of the argument
             lbc = bclocal(dbc, dest.indices[lpidx])
-<<<<<<< HEAD
-            Base.copyto!(localpart(dest), lbc)
-=======
             copyto!(localpart(dest), lbc)
-            return nothing
->>>>>>> 1faf00f9
         end
     end
 
